--- conflicted
+++ resolved
@@ -77,13 +77,8 @@
     <asciidoctorj.diagram.version>3.0.1</asciidoctorj.diagram.version>
     <spotless.version>3.0.0</spotless.version>
     <google-java-format.version>1.30.0</google-java-format.version>
-<<<<<<< HEAD
     <spotbugs-maven-plugin.version>4.9.8.1</spotbugs-maven-plugin.version>
-    <spotbugs.version>4.9.7</spotbugs.version>
-=======
-    <spotbugs-maven-plugin.version>4.9.7.0</spotbugs-maven-plugin.version>
     <spotbugs.version>4.9.8</spotbugs.version>
->>>>>>> 9ab7601c
     <!-- for documentation -->
     <broker.version>4.0</broker.version>
     <!-- to sign artifacts when releasing -->
